//! The XPBD solver is responsible for constraint projection, velocity updates, and velocity corrections. See [`SolverPlugin`].

use crate::{
    collision::*,
    prelude::*,
    utils::{get_dynamic_friction, get_restitution},
};
use bevy::prelude::*;
use constraints::penetration::PenetrationConstraint;

/// The `SolverPlugin` is reponsible for constraint projection, velocity updates, and velocity corrections caused by dynamic friction, restitution and damping.
///
/// ## Steps
///
/// Below are the three main steps of the `SolverPlugin`.
///
/// 1. **Constraint projection**: Constraints are handled by looping through them and applying positional and angular corrections to the bodies in order to satisfy the constraints.
///
/// 2. **Velocity update**: The velocities of bodies are updated based on positional and rotational changes from the last step.
///
/// 3. **Velocity solve**: Velocity corrections caused by dynamic friction, restitution and damping are applied.
///
/// In the case of collisions, [`PenetrationConstraint`]s are created for each contact pair. The constraints are resolved by moving the bodies so that they no longer penetrate. Then, the velocities are updated, and velocity corrections caused by dynamic friction and restitution are applied.
pub struct SolverPlugin;

impl Plugin for SolverPlugin {
    fn build(&self, app: &mut App) {
        app.init_resource::<PenetrationConstraints>()
            .add_event::<Collision>()
            .add_event::<CollisionStarted>()
            .add_event::<CollisionEnded>();

        let substeps = app
            .get_schedule_mut(SubstepSchedule)
            .expect("add SubstepSchedule first");

        substeps.configure_sets(
            (
                SubsteppingSet::Integrate,
                SubsteppingSet::SolveConstraints,
                SubsteppingSet::SolveUserConstraints,
                SubsteppingSet::UpdateVel,
                SubsteppingSet::SolveVel,
            )
                .chain(),
        );

        substeps.add_systems(
            (
                penetration_constraints,
                solve_constraint::<FixedJoint, 2>,
                solve_constraint::<RevoluteJoint, 2>,
                solve_constraint::<SphericalJoint, 2>,
                solve_constraint::<PrismaticJoint, 2>,
            )
                .chain()
                .in_set(SubsteppingSet::SolveConstraints),
        );

        substeps.add_systems((update_lin_vel, update_ang_vel).in_set(SubsteppingSet::UpdateVel));

        substeps.add_systems(
            (
                solve_vel,
                joint_damping::<FixedJoint>,
                joint_damping::<RevoluteJoint>,
                joint_damping::<SphericalJoint>,
                joint_damping::<PrismaticJoint>,
            )
                .chain()
                .in_set(SubsteppingSet::SolveVel),
        );
    }
}

/// Stores penetration constraints for colliding entity pairs.
#[derive(Resource, Debug, Default)]
pub struct PenetrationConstraints(pub Vec<PenetrationConstraint>);

/// Iterates through broad phase collision pairs, checks which ones are actually colliding, and uses [`PenetrationConstraint`]s to resolve the collisions.
#[allow(clippy::too_many_arguments)]
fn penetration_constraints(
    mut commands: Commands,
    mut bodies: Query<(
        RigidBodyQuery,
        &Collider,
        Option<&mut CollidingEntities>,
        Option<&Sleeping>,
    )>,
    broad_collision_pairs: Res<BroadCollisionPairs>,
    mut penetration_constraints: ResMut<PenetrationConstraints>,
    mut collision_ev_writer: EventWriter<Collision>,
    mut collision_started_ev_writer: EventWriter<CollisionStarted>,
    mut collision_ended_ev_writer: EventWriter<CollisionEnded>,
    sub_dt: Res<SubDeltaTime>,
) {
    let mut collision_events = Vec::with_capacity(broad_collision_pairs.0.len());
    let mut started_collisions = Vec::new();
    let mut ended_collisions = Vec::new();

    penetration_constraints.0.clear();

    for (ent1, ent2) in broad_collision_pairs.0.iter() {
        if let Ok([bundle1, bundle2]) = bodies.get_many_mut([*ent1, *ent2]) {
            let (mut body1, collider1, colliding_entities1, sleeping1) = bundle1;
            let (mut body2, collider2, colliding_entities2, sleeping2) = bundle2;

            let inactive1 = body1.rb.is_static() || sleeping1.is_some();
            let inactive2 = body2.rb.is_static() || sleeping2.is_some();

            // No collision if one of the bodies is static and the other one is sleeping.
            if inactive1 && inactive2 {
                continue;
            }

            if let Some(contact) = compute_contact(
                *ent1,
                *ent2,
                body1.pos.0,
                body2.pos.0,
                body1.local_com.0,
                body2.local_com.0,
                &body1.rot,
                &body2.rot,
                collider1.get_shape(),
                collider2.get_shape(),
            ) {
                collision_events.push(Collision(contact));

                let mut collision_started_1 = false;
                let mut collision_started_2 = false;

                // Add entity to set of colliding entities
                if let Some(mut entities) = colliding_entities1 {
                    collision_started_1 = entities.insert(*ent2);
                }
                if let Some(mut entities) = colliding_entities2 {
                    collision_started_2 = entities.insert(*ent1);
                }

                if collision_started_1 || collision_started_2 {
                    started_collisions.push(CollisionStarted(*ent1, *ent2));
                }

                // When an active body collides with a sleeping body, wake up the sleeping body.
                if sleeping1.is_some() {
                    commands.entity(*ent1).remove::<Sleeping>();
                } else if sleeping2.is_some() {
                    commands.entity(*ent2).remove::<Sleeping>();
                }

<<<<<<< HEAD
                let mut constraint: PenetrationConstraint =
                    PenetrationConstraint::new(*ent1, *ent2, collision);
                constraint.solve([&mut body1, &mut body2], sub_dt.0);
=======
                // Create and solve constraint
                let mut constraint = PenetrationConstraint::new(*ent1, *ent2, contact);
                constraint.constrain(&mut body1, &mut body2, sub_dt.0);
>>>>>>> 6680ab2f
                penetration_constraints.0.push(constraint);
            } else {
                let mut collision_ended_1 = false;
                let mut collision_ended_2 = false;

                // Remove entity from set of colliding entities
                if let Some(mut entities) = colliding_entities1 {
                    collision_ended_1 = entities.remove(ent2);
                }
                if let Some(mut entities) = colliding_entities2 {
                    collision_ended_2 = entities.remove(ent1);
                }

                if collision_ended_1 || collision_ended_2 {
                    ended_collisions.push(CollisionEnded(*ent1, *ent2));
                }
            }
        }
    }

    collision_ev_writer.send_batch(collision_events);
    collision_started_ev_writer.send_batch(started_collisions);
    collision_ended_ev_writer.send_batch(ended_collisions);
}

/// Iterates through the constraints of a given type and solves them. Sleeping bodies are woken up when
/// active bodies interact with them in a constraint.
///
/// Note that this system only works for constraints that are modeled as entities.
/// If you store constraints in a resource, you must create your own system for solving them.
///
/// ## User constraints
///
/// To create a new constraint, implement [`XpbdConstraint`] for a component, get the [`SubstepSchedule`] and add this system into
/// the [`SubsteppingSet::SolveUserConstraints`] set.
/// You must provide the number of entities in the constraint using generics.
///
/// It should look something like this:
///
/// ```ignore
/// let substeps = app
///     .get_schedule_mut(SubstepSchedule)
///     .expect("add SubstepSchedule first");
///
/// substeps.add_system(
///     solve_constraint::<YourConstraint, ENTITY_COUNT>
///         .in_set(SubsteppingSet::SolveUserConstraints),
/// );
/// ```
pub fn solve_constraint<C: XpbdConstraint<ENTITY_COUNT> + Component, const ENTITY_COUNT: usize>(
    mut commands: Commands,
    mut bodies: Query<(RigidBodyQuery, Option<&Sleeping>)>,
    mut constraints: Query<&mut C, Without<RigidBody>>,
    num_pos_iters: Res<NumPosIters>,
    sub_dt: Res<SubDeltaTime>,
) {
    // Clear Lagrange multipliers
    constraints
        .iter_mut()
        .for_each(|mut c| c.clear_lagrange_multipliers());

    for _j in 0..num_pos_iters.0 {
        for mut constraint in &mut constraints {
            // Get components for entities
            if let Ok(mut bodies) = bodies.get_many_mut(constraint.entities()) {
                let none_dynamic = bodies.iter().all(|(body, _)| !body.rb.is_dynamic());
                let all_inactive = bodies
                    .iter()
                    .all(|(body, sleeping)| body.rb.is_static() || sleeping.is_some());

                // No constraint solving if none of the bodies is dynamic,
                // or if all of the bodies are either static or sleeping
                if none_dynamic || all_inactive {
                    continue;
                }

                // At least one of the participating bodies is active, so wake up any sleeping bodies
                for (body, sleeping) in &bodies {
                    if sleeping.is_some() {
                        commands.entity(body.entity).remove::<Sleeping>();
                    }
                }

                // Get the bodies as an array and solve the constraint
                if let Ok(bodies) = bodies
                    .iter_mut()
                    .map(|(ref mut body, _)| body)
                    .collect::<Vec<&mut RigidBodyQueryItem>>()
                    .try_into()
                {
                    constraint.solve(bodies, sub_dt.0);
                }
            }
        }
    }
}

/// Updates the linear velocity of all dynamic bodies based on the change in position from the previous step.
fn update_lin_vel(
    mut bodies: Query<
        (&RigidBody, &Pos, &PrevPos, &mut LinVel, &mut PreSolveLinVel),
        Without<Sleeping>,
    >,
    sub_dt: Res<SubDeltaTime>,
) {
    for (rb, pos, prev_pos, mut lin_vel, mut pre_solve_lin_vel) in &mut bodies {
        // Static bodies have no velocity
        if rb.is_static() {
            pre_solve_lin_vel.0 = Vector::ZERO;
            lin_vel.0 = Vector::ZERO;
            continue;
        }

        pre_solve_lin_vel.0 = lin_vel.0;
        // v = (x - x_prev) / h
        lin_vel.0 = (pos.0 - prev_pos.0) / sub_dt.0;
    }
}

/// Updates the angular velocity of all dynamic bodies based on the change in rotation from the previous step.
#[cfg(feature = "2d")]
fn update_ang_vel(
    mut bodies: Query<
        (&RigidBody, &Rot, &PrevRot, &mut AngVel, &mut PreSolveAngVel),
        Without<Sleeping>,
    >,
    sub_dt: Res<SubDeltaTime>,
) {
    for (rb, rot, prev_rot, mut ang_vel, mut pre_solve_ang_vel) in &mut bodies {
        // Static bodies have no velocity
        if rb.is_static() {
            pre_solve_ang_vel.0 = 0.0;
            ang_vel.0 = 0.0;
            continue;
        }

        pre_solve_ang_vel.0 = ang_vel.0;
        ang_vel.0 = (rot.mul(prev_rot.inv())).as_radians() / sub_dt.0;
    }
}

/// Updates the angular velocity of all dynamic bodies based on the change in rotation from the previous step.
#[cfg(feature = "3d")]
fn update_ang_vel(
    mut bodies: Query<
        (&RigidBody, &Rot, &PrevRot, &mut AngVel, &mut PreSolveAngVel),
        Without<Sleeping>,
    >,
    sub_dt: Res<SubDeltaTime>,
) {
    for (rb, rot, prev_rot, mut ang_vel, mut pre_solve_ang_vel) in &mut bodies {
        // Static bodies have no velocity
        if rb.is_static() {
            pre_solve_ang_vel.0 = Vector::ZERO;
            ang_vel.0 = Vector::ZERO;
            continue;
        }

        pre_solve_ang_vel.0 = ang_vel.0;

        let delta_rot = rot.mul_quat(prev_rot.inverse());
        ang_vel.0 = 2.0 * delta_rot.xyz() / sub_dt.0;

        if delta_rot.w < 0.0 {
            ang_vel.0 = -ang_vel.0;
        }
    }
}

/// Applies velocity corrections caused by dynamic friction and restitution.
#[allow(clippy::type_complexity)]
fn solve_vel(
    mut bodies: Query<RigidBodyQuery, Without<Sleeping>>,
    penetration_constraints: Res<PenetrationConstraints>,
    gravity: Res<Gravity>,
    sub_dt: Res<SubDeltaTime>,
) {
    for constraint in penetration_constraints.0.iter() {
        let Contact {
            entity1,
            entity2,
            world_r1: r1,
            world_r2: r2,
            normal,
            ..
        } = constraint.contact;

        if let Ok([mut body1, mut body2]) = bodies.get_many_mut([entity1, entity2]) {
            if !body1.rb.is_dynamic() && !body2.rb.is_dynamic() {
                continue;
            }

            // Compute pre-solve relative normal velocities at the contact point (used for restitution)
            let pre_solve_contact_vel1 =
                compute_contact_vel(body1.pre_solve_lin_vel.0, body1.pre_solve_ang_vel.0, r1);
            let pre_solve_contact_vel2 =
                compute_contact_vel(body2.pre_solve_lin_vel.0, body2.pre_solve_ang_vel.0, r2);
            let pre_solve_relative_vel = pre_solve_contact_vel1 - pre_solve_contact_vel2;
            let pre_solve_normal_vel = normal.dot(pre_solve_relative_vel);

            // Compute relative normal and tangential velocities at the contact point (equation 29)
            let contact_vel1 = compute_contact_vel(body1.lin_vel.0, body1.ang_vel.0, r1);
            let contact_vel2 = compute_contact_vel(body2.lin_vel.0, body2.ang_vel.0, r2);
            let relative_vel = contact_vel1 - contact_vel2;
            let normal_vel = normal.dot(relative_vel);
            let tangent_vel = relative_vel - normal * normal_vel;

            let inv_inertia1 = body1.world_inv_inertia().0;
            let inv_inertia2 = body2.world_inv_inertia().0;

            // Compute generalized inverse masses
            let w1 = constraint.compute_generalized_inverse_mass(&body1, r1, normal);
            let w2 = constraint.compute_generalized_inverse_mass(&body2, r2, normal);

            // Compute dynamic friction
            let friction_impulse = get_dynamic_friction(
                tangent_vel,
                body1.friction.combine(*body2.friction).dynamic_coefficient,
                constraint.normal_lagrange,
                sub_dt.0,
            );

            // Compute restitution
            let restitution_impulse = get_restitution(
                normal,
                normal_vel,
                pre_solve_normal_vel,
                body1.restitution.combine(*body2.restitution).coefficient,
                gravity.0,
                sub_dt.0,
            );

            let delta_v = friction_impulse + restitution_impulse;

            // Compute velocity impulse and apply velocity updates (equation 33)
            let p = delta_v / (w1 + w2);
            if body1.rb.is_dynamic() {
                body1.lin_vel.0 += p / body1.mass.0;
                body1.ang_vel.0 += compute_delta_ang_vel(inv_inertia1, r1, p);
            }
            if body2.rb.is_dynamic() {
                body2.lin_vel.0 -= p / body2.mass.0;
                body2.ang_vel.0 -= compute_delta_ang_vel(inv_inertia2, r2, p);
            }
        }
    }
}

/// Applies velocity corrections caused by joint damping.
fn joint_damping<T: Joint>(
    mut bodies: Query<(&RigidBody, &mut LinVel, &mut AngVel, &InvMass), Without<Sleeping>>,
    joints: Query<&T, Without<RigidBody>>,
    sub_dt: Res<SubDeltaTime>,
) {
    for joint in &joints {
        if let Ok(
            [(rb1, mut lin_vel1, mut ang_vel1, inv_mass1), (rb2, mut lin_vel2, mut ang_vel2, inv_mass2)],
        ) = bodies.get_many_mut(joint.entities())
        {
            let delta_omega = (ang_vel2.0 - ang_vel1.0) * (joint.damping_ang() * sub_dt.0).min(1.0);

            if rb1.is_dynamic() {
                ang_vel1.0 += delta_omega;
            }
            if rb2.is_dynamic() {
                ang_vel2.0 -= delta_omega;
            }

            let delta_v = (lin_vel2.0 - lin_vel1.0) * (joint.damping_lin() * sub_dt.0).min(1.0);

            let w1 = if rb1.is_dynamic() { inv_mass1.0 } else { 0.0 };
            let w2 = if rb2.is_dynamic() { inv_mass2.0 } else { 0.0 };

            if w1 + w2 <= Scalar::EPSILON {
                continue;
            }

            let p = delta_v / (w1 + w2);

            if rb1.is_dynamic() {
                lin_vel1.0 += p * inv_mass1.0;
            }
            if rb2.is_dynamic() {
                lin_vel2.0 -= p * inv_mass2.0;
            }
        }
    }
}

#[cfg(feature = "2d")]
fn compute_contact_vel(lin_vel: Vector, ang_vel: Scalar, r: Vector) -> Vector {
    lin_vel + ang_vel * r.perp()
}

#[cfg(feature = "3d")]
fn compute_contact_vel(lin_vel: Vector, ang_vel: Vector, r: Vector) -> Vector {
    lin_vel + ang_vel.cross(r)
}

#[cfg(feature = "2d")]
fn compute_delta_ang_vel(inv_inertia: Scalar, r: Vector, p: Vector) -> Scalar {
    inv_inertia * r.perp_dot(p)
}

#[cfg(feature = "3d")]
fn compute_delta_ang_vel(inv_inertia: Matrix3, r: Vector, p: Vector) -> Vector {
    inv_inertia * r.cross(p)
}<|MERGE_RESOLUTION|>--- conflicted
+++ resolved
@@ -149,15 +149,8 @@
                     commands.entity(*ent2).remove::<Sleeping>();
                 }
 
-<<<<<<< HEAD
-                let mut constraint: PenetrationConstraint =
-                    PenetrationConstraint::new(*ent1, *ent2, collision);
+                let mut constraint = PenetrationConstraint::new(*ent1, *ent2, contact);
                 constraint.solve([&mut body1, &mut body2], sub_dt.0);
-=======
-                // Create and solve constraint
-                let mut constraint = PenetrationConstraint::new(*ent1, *ent2, contact);
-                constraint.constrain(&mut body1, &mut body2, sub_dt.0);
->>>>>>> 6680ab2f
                 penetration_constraints.0.push(constraint);
             } else {
                 let mut collision_ended_1 = false;
